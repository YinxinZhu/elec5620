--- conflicted
+++ resolved
@@ -190,13 +190,9 @@
   background-color: rgba(13, 110, 253, 0.08);
 }
 
-<<<<<<< HEAD
-=======
-.auth-language-nav {
-  position: absolute;
-  top: 1.5rem;
-  right: 1.5rem;
-  z-index: 10;
+.practice-session .accordion-body {
+  background-color: #f8fafc;
+  border-radius: 0 0 1rem 1rem;
 }
 
 .exam-centre .exam-paper-card {
@@ -254,7 +250,6 @@
   background-color: rgba(13, 110, 253, 0.08);
 }
 
->>>>>>> 6cb001ef
 .practice-session .accordion-body {
   background-color: #f8fafc;
   border-radius: 0 0 1rem 1rem;
