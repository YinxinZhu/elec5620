--- conflicted
+++ resolved
@@ -26,16 +26,8 @@
 DEFAULT_ADMIN_BIO = "Auto-generated administrator account with full access."
 
 
-<<<<<<< HEAD
 def _digits_only(value: str | None) -> str:
     return "".join(ch for ch in (value or "") if ch.isdigit())
-=======
-def _normalize_mobile(raw_value: str) -> str:
-    digits = "".join(ch for ch in raw_value if ch and ch.isdigit())
-    if digits:
-        return digits
-    return (raw_value or "").strip()
->>>>>>> 19c8f508
 
 
 def _generate_placeholder_mobile(student_id: int) -> str:
@@ -177,11 +169,7 @@
                 coach = Coach(
                     email=DEFAULT_ADMIN_EMAIL,
                     name=DEFAULT_ADMIN_NAME,
-<<<<<<< HEAD
                     mobile_number=_digits_only(DEFAULT_ADMIN_MOBILE_NUMBER),
-=======
-                    mobile_number=DEFAULT_ADMIN_MOBILE_NUMBER,
->>>>>>> 19c8f508
                     city=DEFAULT_ADMIN_CITY,
                     state=DEFAULT_ADMIN_STATE,
                     vehicle_types=DEFAULT_ADMIN_VEHICLE_TYPES,
@@ -196,11 +184,7 @@
                 session.commit()
                 return
             else:
-<<<<<<< HEAD
                 coach.mobile_number = _digits_only(DEFAULT_ADMIN_MOBILE_NUMBER)
-=======
-                coach.phone = _normalize_mobile(coach.phone or DEFAULT_ADMIN_PHONE)
->>>>>>> 19c8f508
 
             session.add(Admin(id=coach.id, created_at=datetime.utcnow()))
             session.commit()
@@ -251,7 +235,6 @@
         raise
 
 
-<<<<<<< HEAD
 def normalize_account_mobile_numbers(
     engine: Engine, logger: logging.Logger | None = None
 ) -> None:
@@ -293,8 +276,6 @@
         raise
 
 
-=======
->>>>>>> 19c8f508
 def ensure_variant_support(engine: Engine, logger: logging.Logger | None = None) -> None:
     """Create variant question tables for upgraded deployments."""
 
